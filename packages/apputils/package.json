--- conflicted
+++ resolved
@@ -16,11 +16,7 @@
     "@jupyterlab/coreutils": "^0.7.0",
     "@jupyterlab/services": "^0.46.0",
     "@phosphor/algorithm": "^1.1.1",
-<<<<<<< HEAD
-    "@phosphor/commands": "^1.2.1",
-=======
     "@phosphor/commands": "^1.3.0",
->>>>>>> 9818ec3e
     "@phosphor/coreutils": "^1.2.0",
     "@phosphor/disposable": "^1.1.1",
     "@phosphor/domutils": "^1.1.1",
