--- conflicted
+++ resolved
@@ -41,12 +41,8 @@
     "@jupyterlab/settingregistry": "^2.0.1",
     "@jupyterlab/ui-components": "^2.0.2",
     "@lumino/messaging": "^1.3.3",
-<<<<<<< HEAD
-    "@lumino/polling": "^1.0.4",
+    "@lumino/polling": "^1.1.1",
     "@lumino/signaling": "^1.3.5",
-=======
-    "@lumino/polling": "^1.1.1",
->>>>>>> d8c66c00
     "react": "~16.9.0",
     "react-paginate": "^6.3.2",
     "semver": "^6.3.0"
