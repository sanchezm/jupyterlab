--- conflicted
+++ resolved
@@ -14,13 +14,9 @@
   CellModel
 } from '@jupyterlab/cells';
 
-<<<<<<< HEAD
 import { nbformat } from '@jupyterlab/coreutils';
 
 import { UUID } from '@phosphor/coreutils';
-=======
-import { nbformat, uuid } from '@jupyterlab/coreutils';
->>>>>>> 1aff4190
 
 import {
   IObservableJSON,
