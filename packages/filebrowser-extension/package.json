{
  "name": "@jupyterlab/filebrowser-extension",
  "version": "1.0.0-alpha.12",
  "description": "JupyterLab - Filebrowser Widget Extension",
  "homepage": "https://github.com/jupyterlab/jupyterlab",
  "bugs": {
    "url": "https://github.com/jupyterlab/jupyterlab/issues"
  },
  "repository": {
    "type": "git",
    "url": "https://github.com/jupyterlab/jupyterlab.git"
  },
  "license": "BSD-3-Clause",
  "author": "Project Jupyter",
  "files": [
    "lib/*.d.ts",
    "lib/*.js.map",
    "lib/*.js",
    "schema/*.json",
    "style/**/*.css"
  ],
  "sideEffects": [
    "style/**/*.css"
  ],
  "main": "lib/index.js",
  "types": "lib/index.d.ts",
  "style": "style/index.css",
  "directories": {
    "lib": "lib/"
  },
  "scripts": {
    "build": "tsc -b",
    "clean": "rimraf lib",
    "docs": "typedoc --options tdoptions.json --theme ../../typedoc-theme src",
    "prepublishOnly": "npm run build",
    "watch": "tsc -b --watch"
  },
  "dependencies": {
<<<<<<< HEAD
    "@jupyterlab/application": "^1.0.0-alpha.11",
    "@jupyterlab/apputils": "^1.0.0-alpha.11",
    "@jupyterlab/coreutils": "^3.0.0-alpha.11",
    "@jupyterlab/docmanager": "^1.0.0-alpha.11",
    "@jupyterlab/filebrowser": "^1.0.0-alpha.11",
    "@jupyterlab/launcher": "^1.0.0-alpha.11",
    "@jupyterlab/mainmenu": "^1.0.0-alpha.11",
    "@jupyterlab/services": "^4.0.0-alpha.11",
    "@jupyterlab/statusbar": "^1.0.0-alpha.11",
    "@phosphor/algorithm": "^1.1.2",
    "@phosphor/commands": "^1.6.1",
    "@phosphor/messaging": "^1.2.2",
    "@phosphor/widgets": "^1.7.1"
=======
    "@jupyterlab/application": "^1.0.0-alpha.12",
    "@jupyterlab/apputils": "^1.0.0-alpha.12",
    "@jupyterlab/coreutils": "^3.0.0-alpha.12",
    "@jupyterlab/docmanager": "^1.0.0-alpha.12",
    "@jupyterlab/filebrowser": "^1.0.0-alpha.12",
    "@jupyterlab/launcher": "^1.0.0-alpha.12",
    "@jupyterlab/services": "^4.0.0-alpha.12",
    "@jupyterlab/statusbar": "^1.0.0-alpha.12",
    "@phosphor/algorithm": "^1.1.3",
    "@phosphor/commands": "^1.6.3",
    "@phosphor/messaging": "^1.2.3",
    "@phosphor/widgets": "^1.8.0"
>>>>>>> d3515a27
  },
  "devDependencies": {
    "rimraf": "~2.6.2",
    "typedoc": "^0.14.2",
    "typescript": "~3.5.1"
  },
  "publishConfig": {
    "access": "public"
  },
  "jupyterlab": {
    "extension": true,
    "schemaDir": "schema"
  }
}<|MERGE_RESOLUTION|>--- conflicted
+++ resolved
@@ -36,34 +36,19 @@
     "watch": "tsc -b --watch"
   },
   "dependencies": {
-<<<<<<< HEAD
-    "@jupyterlab/application": "^1.0.0-alpha.11",
-    "@jupyterlab/apputils": "^1.0.0-alpha.11",
-    "@jupyterlab/coreutils": "^3.0.0-alpha.11",
-    "@jupyterlab/docmanager": "^1.0.0-alpha.11",
-    "@jupyterlab/filebrowser": "^1.0.0-alpha.11",
-    "@jupyterlab/launcher": "^1.0.0-alpha.11",
-    "@jupyterlab/mainmenu": "^1.0.0-alpha.11",
-    "@jupyterlab/services": "^4.0.0-alpha.11",
-    "@jupyterlab/statusbar": "^1.0.0-alpha.11",
-    "@phosphor/algorithm": "^1.1.2",
-    "@phosphor/commands": "^1.6.1",
-    "@phosphor/messaging": "^1.2.2",
-    "@phosphor/widgets": "^1.7.1"
-=======
     "@jupyterlab/application": "^1.0.0-alpha.12",
     "@jupyterlab/apputils": "^1.0.0-alpha.12",
     "@jupyterlab/coreutils": "^3.0.0-alpha.12",
     "@jupyterlab/docmanager": "^1.0.0-alpha.12",
     "@jupyterlab/filebrowser": "^1.0.0-alpha.12",
     "@jupyterlab/launcher": "^1.0.0-alpha.12",
+    "@jupyterlab/mainmenu": "^1.0.0-alpha.12",
     "@jupyterlab/services": "^4.0.0-alpha.12",
     "@jupyterlab/statusbar": "^1.0.0-alpha.12",
     "@phosphor/algorithm": "^1.1.3",
     "@phosphor/commands": "^1.6.3",
     "@phosphor/messaging": "^1.2.3",
     "@phosphor/widgets": "^1.8.0"
->>>>>>> d3515a27
   },
   "devDependencies": {
     "rimraf": "~2.6.2",
